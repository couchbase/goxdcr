--- conflicted
+++ resolved
@@ -120,7 +120,6 @@
 	}
 }
 
-<<<<<<< HEAD
 func Bucket(connectStr string, bucketName string) (*couchbase.Bucket, error) {
 	couch, err := couchbase.Connect("http://" + connectStr)
 	if err != nil {
@@ -135,7 +134,7 @@
 		return nil, err
 	}
 	return bucket, err
-=======
+}
 
 func EncodeRequestIntoByteArray(r *http.Request) ([]byte, error) {
 	buffer := new(bytes.Buffer)
@@ -150,5 +149,4 @@
 func DecodeRequestFromByteArray(data []byte) (*http.Request, error) {
 	buffer := bytes.NewBuffer(data)
 	return http.ReadRequest(bufio.NewReader(buffer))
->>>>>>> e4d76c47
 }