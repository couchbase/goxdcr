package metadata

import (
	"errors"
	"fmt"
<<<<<<< HEAD
	"github.com/Xiaomei-Zhang/couchbase_goxdcr/log"
	"reflect"
=======
	"github.com/Xiaomei-Zhang/couchbase_goxdcr_impl/utils"
>>>>>>> cf9396a1
)

const (
	default_checkpoint_interval              int          = 1800
	default_batch_count                      int          = 500
	default_batch_size                       int          = 2048
	default_failure_restart_interval         int          = 30
	default_optimistic_replication_threshold              = 256
	default_http_connection                               = 20
	default_source_nozzle_per_node                        = 2
	default_target_nozzle_per_node                        = 2
	default_max_expected_replication_lag                  = 100
	default_timeout_percentage_cap                        = 80 // TODO is this ok?
	default_filter_expression                string       = ""
	default_replication_type                 string       = "capi"
	default_active                           bool         = true
	default_pipeline_log_level               log.LogLevel = log.LogLevelInfo
)

const (
	ReplicationType                = "replication_type"
	FilterExpression               = "filter_expression"
	Active                         = "active"
	CheckpointInterval             = "checkpoint_interval"
	BatchCount                     = "batch_count"
	BatchSize                      = "batch_size"
	FailureRestartInterval         = "failure_restart_interval"
	OptimisticReplicationThreshold = "optimistic_replication_threshold"
	HttpConnection                 = "http_connection"
	SourceNozzlePerNode            = "source_nozzle_per_node"
	TargetNozzlePerNode            = "target_nozzle_per_node"
	MaxExpectedReplicationLag      = "max_expected_replication_lag"
	TimeoutPercentageCap           = "timeout_percentage_cap"
	PipelineLogLevel               = "log_level"
)

/***********************************
/* struct ReplicationSettings
*************************************/
type ReplicationSettings struct {
	//type - XMEM or CAPI
	rep_type string `json:"type"`

	//the filter expression
	filter_expression string `json:"filter_exp"`

	//if the replication is active
	//default is true
	active bool `json:"active"`

	//the interval between two checkpoint
	//default: 1800 s
	//range: 60-14400s
	checkpoint_interval int `json:"checkpoint_interval"`

	//the number of mutations in a batch
	//default: 500
	//range: 500-10000
	batch_count int `json:"batch_count"`

	//the size (kb) of a batch
	//default: 2048
	//range: 10-10000
	batch_size int `json:"batch_size"`

	//the number of seconds to wait after failure before restarting
	//default: 30
	//range: 1-300
	failure_restart_interval int `json:"failure_restart_interval"`

	//if the document size (in kb) <optimistic_replication_threshold, replicate optimistically; otherwise replicate pessimistically
	//default: 256
	//range: 0-20*1024*1024
	optimistic_replication_threshold int `json:"optimistic_replication_threshold"`

	//number of maximum simultaneous HTTP connections used for REST protocol
	//default: 20
	//range: 1-100
	http_connection int `json:"http_connection"`

	//the number of nozzles can be used for this replication per source cluster node
	//This together with target_nozzle_per_node controls the parallism of the replication
	//default: 2
	//range: 1-10
	source_nozzle_per_node int `json:"source_nozzle_per_node"`

	//the number of nozzles can be used for this replication per target cluster node
	//This together with source_nozzle_per_node controls the parallism of the replication
	//default: 2
	//range: 1-10
	target_nozzle_per_node int `json:"target_nozzle_per_node"`

	//the max replication lag (in ms) that user can tolerant for this replication
	//
	//Note: if the actual replication lag is larger than this value, it is consider as timeout
	//default: 100ms
	max_expected_replication_lag int `json:"max_expected_replication_lag"`

	// The max allowed timeout percentage. Exceed that limit, piepline would be
	// condisered as not healthy
	timeout_percentage_cap int `json:"timeout_percentage_cap"`

	//log level
	log_level log.LogLevel
}

func DefaultSettings() *ReplicationSettings {
	return &ReplicationSettings{filter_expression: default_filter_expression,
		active:                           default_active,
		checkpoint_interval:              default_checkpoint_interval,
		batch_count:                      default_batch_count,
		batch_size:                       default_batch_size,
		failure_restart_interval:         default_failure_restart_interval,
		optimistic_replication_threshold: default_optimistic_replication_threshold,
		http_connection:                  default_http_connection,
		source_nozzle_per_node:           default_source_nozzle_per_node,
		target_nozzle_per_node:           default_target_nozzle_per_node,
		max_expected_replication_lag:     default_max_expected_replication_lag,
		timeout_percentage_cap:           default_timeout_percentage_cap,
		log_level:                        default_pipeline_log_level}
}

func (s *ReplicationSettings) Type() string {
	return s.rep_type
}

func (s *ReplicationSettings) SetType(repType string) {
	s.rep_type = repType
}

func (s *ReplicationSettings) CheckpointInterval() int {
	return s.checkpoint_interval
}

func (s *ReplicationSettings) SetCheckpointInterval(interval int) {
	s.checkpoint_interval = interval
}

func (s *ReplicationSettings) BatchCount() int {
	return s.batch_count
}

func (s *ReplicationSettings) SetBatchCount(batch_count int) {
	s.batch_count = batch_count
}

func (s *ReplicationSettings) BatchSize() int {
	return s.batch_size
}

func (s *ReplicationSettings) SetBatchSize(batch_size int) {
	s.batch_size = batch_size
}

func (s *ReplicationSettings) FailureRestartInterval() int {
	return s.failure_restart_interval
}

func (s *ReplicationSettings) SetFailureRestartInterval(interval int) {
	s.failure_restart_interval = interval
}

func (s *ReplicationSettings) OptimisticReplicationThreshold() int {
	return s.optimistic_replication_threshold
}

func (s *ReplicationSettings) SetOptimisticReplicationThreshold(threshold int) {
	s.optimistic_replication_threshold = threshold
}

func (s *ReplicationSettings) HttpConnection() int {
	return s.http_connection
}

func (s *ReplicationSettings) SetHttpConnection(httpConn int) {
	s.http_connection = httpConn
}

func (s *ReplicationSettings) SourceNozzlesPerNode() int {
	return s.source_nozzle_per_node
}

func (s *ReplicationSettings) SetSourceNozzlesPerNode(numOfNozzles int) {
	s.source_nozzle_per_node = numOfNozzles
}

func (s *ReplicationSettings) TargetNozzlesPerNode() int {
	return s.target_nozzle_per_node
}

func (s *ReplicationSettings) SetTargetNozzlesPerNode(numOfNozzles int) {
	s.target_nozzle_per_node = numOfNozzles
}

func (s *ReplicationSettings) MaxExpectedReplicationLag() int {
	return s.max_expected_replication_lag
}

func (s *ReplicationSettings) SetMaxExpectedReplicationLag(lag int) {
	s.max_expected_replication_lag = lag
}

func (s *ReplicationSettings) FilterExpression() string {
	return s.filter_expression
}

func (s *ReplicationSettings) SetFilterExpression(filterExp string) {
	s.filter_expression = filterExp
}

func (s *ReplicationSettings) TimeoutPercentageCap() int {
	return s.timeout_percentage_cap
}

func (s *ReplicationSettings) SetTimeoutPercentageCap(cap int) {
	s.timeout_percentage_cap = cap
}

func (s *ReplicationSettings) IsActive() bool {
	return s.active
}

func (s *ReplicationSettings) SetActive(active bool) {
	s.active = active
}

func SettingsFromMap(settingsMap map[string]interface{}) (*ReplicationSettings, error) {
	settings := DefaultSettings()

	err := settings.UpdateSettingsFromMap(settingsMap)
	if err == nil {
		return settings, nil
	} else {
		return nil, err
	}
}

func (s *ReplicationSettings) UpdateSettingsFromMap(settingsMap map[string]interface{}) error {
	for key, val := range settingsMap {
		switch key {
		case ReplicationType:
			replType, ok := val.(string)
			if !ok {
				return utils.IncorrectValueTypeInMapError(key, val, "string")
			}
			s.SetType(replType)
		case FilterExpression:
			filterExpression, ok := val.(string)
			if !ok {
				return utils.IncorrectValueTypeInMapError(key, val, "string")
			}
			s.SetFilterExpression(filterExpression)
		case Active:
			active, ok := val.(bool)
			if !ok {
				return utils.IncorrectValueTypeInMapError(key, val, "bool")
			}
			s.SetActive(active)
		case CheckpointInterval:
			checkpointInterval, ok := val.(int)
			if !ok {
				return utils.IncorrectValueTypeInMapError(key, val, "int")
			}
			s.SetCheckpointInterval(checkpointInterval)
		case BatchCount:
			batchCount, ok := val.(int)
			if !ok {
				return utils.IncorrectValueTypeInMapError(key, val, "int")
			}
			s.SetBatchCount(batchCount)
		case BatchSize:
			batchSize, ok := val.(int)
			if !ok {
				return utils.IncorrectValueTypeInMapError(key, val, "int")
			}
			s.SetBatchSize(batchSize)
		case FailureRestartInterval:
			failureRestartInterval, ok := val.(int)
			if !ok {
				return utils.IncorrectValueTypeInMapError(key, val, "int")
			}
			s.SetFailureRestartInterval(failureRestartInterval)
		case OptimisticReplicationThreshold:
			optimisticReplicationThreshold, ok := val.(int)
			if !ok {
				return utils.IncorrectValueTypeInMapError(key, val, "int")
			}
			s.SetOptimisticReplicationThreshold(optimisticReplicationThreshold)
		case HttpConnection:
			httpConnection, ok := val.(int)
			if !ok {
				return utils.IncorrectValueTypeInMapError(key, val, "int")
			}
			s.SetHttpConnection(httpConnection)
		case SourceNozzlePerNode:
			sourceNozzlePerNode, ok := val.(int)
			if !ok {
				return utils.IncorrectValueTypeInMapError(key, val, "int")
			}
			s.SetSourceNozzlesPerNode(sourceNozzlePerNode)
		case TargetNozzlePerNode:
			targetNozzlePerNode, ok := val.(int)
			if !ok {
				return utils.IncorrectValueTypeInMapError(key, val, "int")
			}
			s.SetTargetNozzlesPerNode(targetNozzlePerNode)
		case MaxExpectedReplicationLag:
			maxExpectedReplicationLag, ok := val.(int)
			if !ok {
				return utils.IncorrectValueTypeInMapError(key, val, "int")
			}
			s.SetMaxExpectedReplicationLag(maxExpectedReplicationLag)
		case TimeoutPercentageCap:
			timeoutPercentageCap, ok := val.(int)
			if !ok {
				return utils.IncorrectValueTypeInMapError(key, val, "int")
			}
			s.SetTimeoutPercentageCap(timeoutPercentageCap)
		case PipelineLogLevel:
			l, ok := val.(log.LogLevel)
			if !ok {
				return IncorrectValueTypeInMapError(key, val, "log.LogLevel")
			}
			s.setLogLevel(l)
		default:
			return errors.New(fmt.Sprintf("Invalid key in map, %v", key))

		}
	}

	return nil
}

func (s *ReplicationSettings) LogLevel() log.LogLevel {
	return s.log_level
}

func (s *ReplicationSettings) SetLogLevel(log_level string) error {
	l, err := log.LogLevelFromStr(log_level)
	if err == nil {
		s.setLogLevel(l)
	}
	return err
}

func (s *ReplicationSettings) setLogLevel (l log.LogLevel)  {
		s.log_level = l
}

func (s *ReplicationSettings) ToMap() map[string]interface{} {
	settings_map := make(map[string]interface{})
	settings_map[ReplicationType] = s.Type()
	settings_map[FilterExpression] = s.FilterExpression()
	settings_map[Active] = s.IsActive()
	settings_map[CheckpointInterval] = s.CheckpointInterval()
	settings_map[BatchCount] = s.BatchCount()
	settings_map[BatchSize] = s.BatchSize()
	settings_map[FailureRestartInterval] = s.FailureRestartInterval()
	settings_map[OptimisticReplicationThreshold] = s.OptimisticReplicationThreshold()
	settings_map[HttpConnection] = s.HttpConnection()
	settings_map[SourceNozzlePerNode] = s.SourceNozzlesPerNode()
	settings_map[TargetNozzlePerNode] = s.TargetNozzlesPerNode()
	settings_map[MaxExpectedReplicationLag] = s.MaxExpectedReplicationLag()
	settings_map[TimeoutPercentageCap] = s.TimeoutPercentageCap()
	settings_map[PipelineLogLevel] = s.LogLevel()
	return settings_map
}<|MERGE_RESOLUTION|>--- conflicted
+++ resolved
@@ -3,12 +3,8 @@
 import (
 	"errors"
 	"fmt"
-<<<<<<< HEAD
 	"github.com/Xiaomei-Zhang/couchbase_goxdcr/log"
-	"reflect"
-=======
 	"github.com/Xiaomei-Zhang/couchbase_goxdcr_impl/utils"
->>>>>>> cf9396a1
 )
 
 const (
@@ -330,7 +326,7 @@
 		case PipelineLogLevel:
 			l, ok := val.(log.LogLevel)
 			if !ok {
-				return IncorrectValueTypeInMapError(key, val, "log.LogLevel")
+				return utils.IncorrectValueTypeInMapError(key, val, "log.LogLevel")
 			}
 			s.setLogLevel(l)
 		default:
