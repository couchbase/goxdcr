--- conflicted
+++ resolved
@@ -99,12 +99,9 @@
 differSh=""
 mutationDir=""
 mutationDiffResults=""
-<<<<<<< HEAD
+productionTestsOnly=0
 cngPath=""
 cngMode=0
-=======
-productionTestsOnly=0
->>>>>>> 1670fe89
 tests=$(ls ${testCasesDirectory:-} | sort)
 testsToRun=$tests
 
@@ -112,11 +109,7 @@
 OVERRIDE_CRMODE=""
 OVERRIDE_ECCV=0
 
-<<<<<<< HEAD
-optspec="homf:r:c:x:-:s:g:"
-=======
-optspec="hompf:r:c:x:-:s:"
->>>>>>> 1670fe89
+optspec="hompf:r:c:x:-:s:g:"
 while getopts "$optspec" optchar; do
 	case "${optchar}" in
 	-)
@@ -145,14 +138,12 @@
 		mobileImportSimDir=*)
 			mobileImportSimDir=${OPTARG#*=}
 			;;
-<<<<<<< HEAD
+		production)
+			productionTestsOnly=1
+			;;
 		cngPath=*)
 			cngPath=${OPTARG#*=}
 			cngMode=1
-=======
-		production)
-			productionTestsOnly=1
->>>>>>> 1670fe89
 			;;
 		help)
 			man $0
@@ -189,14 +180,12 @@
 	s)
 		mobileImportSimDir=${OPTARG}
 		;;
-<<<<<<< HEAD
+	p)
+		productionTestsOnly=1
+		;;
 	g)
 		cngPath=${OPTARG}
 		cngMode=1
-=======
-	p)
-		productionTestsOnly=1
->>>>>>> 1670fe89
 		;;
 	h)
 		man $0
