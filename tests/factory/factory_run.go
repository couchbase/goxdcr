// unit test for xdcr pipeline factory.
package main

import (
	"flag"
	"fmt"
	factory "github.com/Xiaomei-Zhang/couchbase_goxdcr_impl/factory"
	"github.com/Xiaomei-Zhang/couchbase_goxdcr_impl/parts"
	sp "github.com/ysui6888/indexing/secondary/projector"
	//	"github.com/Xiaomei-Zhang/couchbase_goxdcr_impl/base"
	"github.com/Xiaomei-Zhang/couchbase_goxdcr_impl/metadata"
	"github.com/Xiaomei-Zhang/couchbase_goxdcr_impl/utils"
	//	"github.com/couchbaselabs/go-couchbase"
	"errors"
<<<<<<< HEAD
	"github.com/couchbaselabs/go-couchbase"
=======
>>>>>>> 99440369
	"os"
)

var options struct {
	sourceBucket    string // source bucket
	targetBucket    string //target bucket
	connectStr      string //connect string
	numConnPerKV    int    // number of connections per source KV node
	numOutgoingConn int    // number of connections to target cluster
	username        string //username
	password        string //password
	maxVbno         int    // maximum number of vbuckets
}

const (
	TEST_TOPIC      = "test"
	NUM_SOURCE_CONN = 2
	NUM_TARGET_CONN = 3
)

func argParse() {

	flag.StringVar(&options.sourceBucket, "source_bucket", "default",
		"bucket to replicate from")
	flag.IntVar(&options.maxVbno, "maxvb", 8,
		"maximum number of vbuckets")
	flag.StringVar(&options.targetBucket, "target_bucket", "target",
		"bucket to replicate to")
	flag.IntVar(&options.numConnPerKV, "numConnPerKV", NUM_SOURCE_CONN,
		"number of connections per kv node")
	flag.IntVar(&options.numOutgoingConn, "numOutgoingConn", NUM_TARGET_CONN,
		"number of outgoing connections to target")

	flag.Parse()
	args := flag.Args()
	if len(args) < 1 {
		usage()
		os.Exit(1)
	}
	options.connectStr = args[0]
}

func usage() {
	fmt.Fprintf(os.Stderr, "Usage : %s [OPTIONS] <cluster-addr> \n", os.Args[0])
	flag.PrintDefaults()
}

func main() {
	fmt.Println("Start Testing ...")
	argParse()
	fmt.Printf("connectStr=%s\n", options.connectStr)
	fmt.Println("Done with parsing the arguments")
	err := invokeFactory()
	if err == nil {
		fmt.Println("Test passed.")
	} else {
		fmt.Println(err)
	}
}

func invokeFactory() error {
	msvc := &mockMetadataSvc{}
	mcisvc := &mockClusterInfoSvc{}
	mxtsvc := &mockXDCRTopologySvc{}

	fac := factory.NewXDCRFactory(msvc, mcisvc, mxtsvc)

	pl, err := fac.NewPipeline(TEST_TOPIC)
	if err != nil {
		return err
	}

	sources := pl.Sources()
	targets := pl.Targets()

	if len(sources) != NUM_SOURCE_CONN {
		return errors.New(fmt.Sprintf("incorrect source nozzles. expected %v; actual %v", NUM_SOURCE_CONN, len(sources)))
	}
	if len(targets) != NUM_TARGET_CONN {
		return errors.New(fmt.Sprintf("incorrect target nozzles. expected %v; actual %v", NUM_TARGET_CONN, len(targets)))
	}
	for sourceId, source := range sources {
		_, ok := source.(*sp.KVFeed)
		if !ok {
			return errors.New(fmt.Sprintf("incorrect nozzle type for source nozzle %v.", sourceId))
		}

		// validate connector in source nozzles
		connector := source.Connector()
		if connector == nil {
			return errors.New(fmt.Sprintf("no connector defined in source nozzle %v.", sourceId))
		}
		_, ok = connector.(*parts.Router)
		if !ok {
			return errors.New(fmt.Sprintf("incorrect connector type in source nozzle %v.", sourceId))
		}
		downStreamParts := source.Connector().DownStreams()
		if len(downStreamParts) != NUM_TARGET_CONN {
			return errors.New(fmt.Sprintf("incorrect number of downstream parts for source nozzle %v. expected %v; actual %v", sourceId, NUM_TARGET_CONN, len(downStreamParts)))
		}
		for partId := range downStreamParts {
			if _, ok := targets[partId]; !ok {
				return errors.New(fmt.Sprintf("invalid downstream part %v for source nozzle %v.", partId, sourceId))
			}
		}
	}
	//validate that target nozzles do not have connectors
	for targetId, target := range targets {
		_, ok := target.(*parts.XmemNozzle)
		if !ok {
			return errors.New(fmt.Sprintf("incorrect nozzle type for target nozzle %v.", targetId))
		}
		if target.Connector() != nil {
			return errors.New(fmt.Sprintf("target nozzle %v has connector, which is invalid.", targetId))
		}
	}

	return nil
}

type mockMetadataSvc struct {
}

func (mock_meta_svc *mockMetadataSvc) ReplicationSpec(replicationId string) (*metadata.ReplicationSpecification, error) {
	spec := metadata.NewReplicationSpecification(options.connectStr, options.sourceBucket, options.connectStr, options.targetBucket, "")
	settings := spec.Settings()
	settings.SetTargetNozzlesPerNode(options.numOutgoingConn)
	settings.SetSourceNozzlesPerNode(options.numConnPerKV)
	return spec, nil
}

func (mock_meta_svc *mockMetadataSvc) AddReplicationSpec(spec metadata.ReplicationSpecification) error {
	return nil
}

func (mock_meta_svc *mockMetadataSvc) SetReplicationSpec(spec metadata.ReplicationSpecification) error {
	return nil
}

func (mock_meta_svc *mockMetadataSvc) DelReplicationSpec(replicationId string) error {
	return nil
}

type mockClusterInfoSvc struct {
}

func (mock_ci_svc *mockClusterInfoSvc) GetClusterConnectionStr(ClusterUUID string) (string, error) {
	return options.connectStr, nil
}

func (mock_ci_svc *mockClusterInfoSvc) GetMyActiveVBuckets(ClusterUUID string, bucketName string, NodeId string) ([]uint16, error) {
	sourceCluster, err := mock_ci_svc.GetClusterConnectionStr(ClusterUUID)
	if err != nil {
		return nil, err
	}
	b, err := utils.Bucket(sourceCluster, bucketName, options.username, options.password)
	if err != nil {
		return nil, err
	}

	// in test env, there should be only one kv in bucket server list
	kvaddr := b.VBServerMap().ServerList[0]

	m, err := b.GetVBmap([]string{kvaddr})
	if err != nil {
		return nil, err
	}

	vbList := m[kvaddr]

	return vbList, nil
}

func (mock_ci_svc *mockClusterInfoSvc) GetServerList(ClusterUUID string, bucketName string) ([]string, error) {
	cluster, err := mock_ci_svc.GetClusterConnectionStr(ClusterUUID)
	if err != nil {
		return nil, err
	}
	bucket, err := utils.Bucket(cluster, bucketName, options.username, options.password)
	if err != nil {
		return nil, err
	}

	// in test env, there should be only one kv in bucket server list
	serverlist := bucket.VBServerMap().ServerList

	return serverlist, nil
}

func (mock_ci_svc *mockClusterInfoSvc) GetServerVBucketsMap(ClusterUUID string, bucketName string) (map[string][]uint16, error) {
	cluster, err := mock_ci_svc.GetClusterConnectionStr(ClusterUUID)
	fmt.Printf("cluster=%s\n", cluster)
	if err != nil {
		return nil, err
	}
	bucket, err := utils.Bucket(cluster, bucketName, options.username, options.password)
	if err != nil {
		return nil, err
	}
	fmt.Printf("ServerList=%v\n", bucket.VBServerMap().ServerList)
	serverVBMap, err := bucket.GetVBmap(bucket.VBServerMap().ServerList)
	fmt.Printf("ServerVBMap=%v\n", serverVBMap)
	return serverVBMap, err
}

func (mock_ci_svc *mockClusterInfoSvc) IsNodeCompatible(node string, version string) (bool, error) {
	return true, nil
}

func (mock_ci_svc *mockClusterInfoSvc) GetBucket(clusterUUID, bucketName string) (*couchbase.Bucket, error) {
	clusterConnStr, err := mock_ci_svc.GetClusterConnectionStr(clusterUUID)
	if err != nil {
		return nil, err
	}
	return utils.Bucket(clusterConnStr, bucketName, options.username, options.password)
}

<<<<<<< HEAD

type mockXDCRTopologySvc struct {
}

=======
>>>>>>> 99440369
func (mock_top_svc *mockXDCRTopologySvc) MyHost() (string, error) {
	return options.connectStr, nil
}

func (mock_top_svc *mockXDCRTopologySvc) MyAdminPort() (uint16, error) {
	return 0, nil
}

func (mock_top_svc *mockXDCRTopologySvc) MyKVNodes() ([]string, error) {
	mock_ci_svc := &mockClusterInfoSvc{}
	nodes, err := mock_ci_svc.GetServerList(options.connectStr, "default")
	return nodes, err
}

func (mock_top_svc *mockXDCRTopologySvc) XDCRTopology() (map[string]uint16, error) {
	retmap := make(map[string]uint16)
	return retmap, nil
}

func (mock_top_svc *mockXDCRTopologySvc) XDCRCompToKVNodeMap() (map[string][]string, error) {
	retmap := make(map[string][]string)
	return retmap, nil
}

func (mock_top_svc *mockXDCRTopologySvc) MyCluster() (string, error) {
	return options.connectStr, nil
}<|MERGE_RESOLUTION|>--- conflicted
+++ resolved
@@ -12,10 +12,7 @@
 	"github.com/Xiaomei-Zhang/couchbase_goxdcr_impl/utils"
 	//	"github.com/couchbaselabs/go-couchbase"
 	"errors"
-<<<<<<< HEAD
 	"github.com/couchbaselabs/go-couchbase"
-=======
->>>>>>> 99440369
 	"os"
 )
 
@@ -48,6 +45,8 @@
 		"number of connections per kv node")
 	flag.IntVar(&options.numOutgoingConn, "numOutgoingConn", NUM_TARGET_CONN,
 		"number of outgoing connections to target")
+	flag.StringVar(&options.username, "username", "Administrator", "username to cluster admin console")
+	flag.StringVar(&options.password, "password", "welcome", "password to Cluster admin console")
 
 	flag.Parse()
 	args := flag.Args()
@@ -233,13 +232,10 @@
 	return utils.Bucket(clusterConnStr, bucketName, options.username, options.password)
 }
 
-<<<<<<< HEAD
 
 type mockXDCRTopologySvc struct {
 }
 
-=======
->>>>>>> 99440369
 func (mock_top_svc *mockXDCRTopologySvc) MyHost() (string, error) {
 	return options.connectStr, nil
 }
