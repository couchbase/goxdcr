--- conflicted
+++ resolved
@@ -6,20 +6,9 @@
 	"flag"
 	"fmt"
 	"github.com/Xiaomei-Zhang/couchbase_goxdcr/log"
-	factory "github.com/Xiaomei-Zhang/couchbase_goxdcr_impl/factory"
-<<<<<<< HEAD
-	"github.com/Xiaomei-Zhang/couchbase_goxdcr_impl/metadata"
-	"github.com/Xiaomei-Zhang/couchbase_goxdcr_impl/parts"
-	"github.com/Xiaomei-Zhang/couchbase_goxdcr_impl/utils"
-	"github.com/couchbaselabs/go-couchbase"
-	sp "github.com/ysui6888/indexing/secondary/projector"
-=======
+	"github.com/Xiaomei-Zhang/couchbase_goxdcr_impl/factory"
 	"github.com/Xiaomei-Zhang/couchbase_goxdcr_impl/parts"
 	sp "github.com/ysui6888/indexing/secondary/projector"
-	//	"github.com/Xiaomei-Zhang/couchbase_goxdcr_impl/base"
-	//	"github.com/couchbaselabs/go-couchbase"
-	"errors"
->>>>>>> cf9396a1
 	"os"
 	c "github.com/Xiaomei-Zhang/couchbase_goxdcr_impl/mock_services"
 )
@@ -84,16 +73,12 @@
 }
 
 func invokeFactory() error {
-<<<<<<< HEAD
-	msvc := &mockMetadataSvc{}
-	mcisvc := &mockClusterInfoSvc{}
-	mxtsvc := &mockXDCRTopologySvc{}
+	msvc := c.NewMockMetadataSvc()
+	mcisvc := &c.MockClusterInfoSvc{}
+	mxtsvc := &c.MockXDCRTopologySvc{}
 
+	c.SetTestOptions(options.sourceBucket, options.targetBucket, options.connectStr, options.connectStr, options.username, options.password, options.numConnPerKV, options.numOutgoingConn)
 	fac := factory.NewXDCRFactory(msvc, mcisvc, mxtsvc, log.DefaultLoggerContext, log.DefaultLoggerContext, nil)
-=======
-	c.SetTestOptions(options.sourceBucket, options.targetBucket, options.connectStr, options.connectStr, options.username, options.password, options.numConnPerKV, options.numOutgoingConn)
-	fac := factory.NewXDCRFactory(new(c.MockMetadataSvc), new(c.MockClusterInfoSvc), new(c.MockXDCRTopologySvc))
->>>>>>> cf9396a1
 
 	pl, err := fac.NewPipeline(TEST_TOPIC)
 	if err != nil {
@@ -146,135 +131,4 @@
 	}
 
 	return nil
-<<<<<<< HEAD
 }
-
-type mockMetadataSvc struct {
-}
-
-func (mock_meta_svc *mockMetadataSvc) ReplicationSpec(replicationId string) (*metadata.ReplicationSpecification, error) {
-	spec := metadata.NewReplicationSpecification(options.connectStr, options.sourceBucket, options.connectStr, options.targetBucket, "")
-	settings := spec.Settings()
-	settings.SetTargetNozzlesPerNode(options.numOutgoingConn)
-	settings.SetSourceNozzlesPerNode(options.numConnPerKV)
-	return spec, nil
-}
-
-func (mock_meta_svc *mockMetadataSvc) AddReplicationSpec(spec metadata.ReplicationSpecification) error {
-	return nil
-}
-
-func (mock_meta_svc *mockMetadataSvc) SetReplicationSpec(spec metadata.ReplicationSpecification) error {
-	return nil
-}
-
-func (mock_meta_svc *mockMetadataSvc) DelReplicationSpec(replicationId string) error {
-	return nil
-}
-
-type mockClusterInfoSvc struct {
-}
-
-func (mock_ci_svc *mockClusterInfoSvc) GetClusterConnectionStr(ClusterUUID string) (string, error) {
-	return options.connectStr, nil
-}
-
-func (mock_ci_svc *mockClusterInfoSvc) GetMyActiveVBuckets(ClusterUUID string, bucketName string, NodeId string) ([]uint16, error) {
-	sourceCluster, err := mock_ci_svc.GetClusterConnectionStr(ClusterUUID)
-	if err != nil {
-		return nil, err
-	}
-	b, err := utils.Bucket(sourceCluster, bucketName, options.username, options.password)
-	if err != nil {
-		return nil, err
-	}
-
-	// in test env, there should be only one kv in bucket server list
-	kvaddr := b.VBServerMap().ServerList[0]
-
-	m, err := b.GetVBmap([]string{kvaddr})
-	if err != nil {
-		return nil, err
-	}
-
-	vbList := m[kvaddr]
-
-	return vbList, nil
-}
-
-func (mock_ci_svc *mockClusterInfoSvc) GetServerList(ClusterUUID string, bucketName string) ([]string, error) {
-	cluster, err := mock_ci_svc.GetClusterConnectionStr(ClusterUUID)
-	if err != nil {
-		return nil, err
-	}
-	bucket, err := utils.Bucket(cluster, bucketName, options.username, options.password)
-	if err != nil {
-		return nil, err
-	}
-
-	// in test env, there should be only one kv in bucket server list
-	serverlist := bucket.VBServerMap().ServerList
-
-	return serverlist, nil
-}
-
-func (mock_ci_svc *mockClusterInfoSvc) GetServerVBucketsMap(ClusterUUID string, bucketName string) (map[string][]uint16, error) {
-	cluster, err := mock_ci_svc.GetClusterConnectionStr(ClusterUUID)
-	fmt.Printf("cluster=%s\n", cluster)
-	if err != nil {
-		return nil, err
-	}
-	bucket, err := utils.Bucket(cluster, bucketName, options.username, options.password)
-	if err != nil {
-		return nil, err
-	}
-	fmt.Printf("ServerList=%v\n", bucket.VBServerMap().ServerList)
-	serverVBMap, err := bucket.GetVBmap(bucket.VBServerMap().ServerList)
-	fmt.Printf("ServerVBMap=%v\n", serverVBMap)
-	return serverVBMap, err
-}
-
-func (mock_ci_svc *mockClusterInfoSvc) IsNodeCompatible(node string, version string) (bool, error) {
-	return true, nil
-}
-
-func (mock_ci_svc *mockClusterInfoSvc) GetBucket(clusterUUID, bucketName string) (*couchbase.Bucket, error) {
-	clusterConnStr, err := mock_ci_svc.GetClusterConnectionStr(clusterUUID)
-	if err != nil {
-		return nil, err
-	}
-	return utils.Bucket(clusterConnStr, bucketName, options.username, options.password)
-}
-
-type mockXDCRTopologySvc struct {
-}
-
-func (mock_top_svc *mockXDCRTopologySvc) MyHost() (string, error) {
-	return options.connectStr, nil
-}
-
-func (mock_top_svc *mockXDCRTopologySvc) MyAdminPort() (uint16, error) {
-	return 0, nil
-}
-
-func (mock_top_svc *mockXDCRTopologySvc) MyKVNodes() ([]string, error) {
-	mock_ci_svc := &mockClusterInfoSvc{}
-	nodes, err := mock_ci_svc.GetServerList(options.connectStr, "default")
-	return nodes, err
-}
-
-func (mock_top_svc *mockXDCRTopologySvc) XDCRTopology() (map[string]uint16, error) {
-	retmap := make(map[string]uint16)
-	return retmap, nil
-}
-
-func (mock_top_svc *mockXDCRTopologySvc) XDCRCompToKVNodeMap() (map[string][]string, error) {
-	retmap := make(map[string][]string)
-	return retmap, nil
-}
-
-func (mock_top_svc *mockXDCRTopologySvc) MyCluster() (string, error) {
-	return options.connectStr, nil
-=======
->>>>>>> cf9396a1
-}