// Tool receives raw events from go-couchbase UPR client.
package main

import (
	"encoding/binary"
	"flag"
	"fmt"
	parts "github.com/Xiaomei-Zhang/couchbase_goxdcr_impl/parts"
	utils "github.com/Xiaomei-Zhang/couchbase_goxdcr_impl/utils"
	mc "github.com/couchbase/gomemcached"
	mcc "github.com/couchbase/gomemcached/client"
	"github.com/couchbase/indexing/secondary/common"
	"github.com/couchbaselabs/go-couchbase"
	"github.com/Xiaomei-Zhang/couchbase_goxdcr/log"
	"net/http"
	"os"
	"sync"
	"time"
)

import _ "net/http/pprof"

var logger *log.CommonLogger = log.NewLogger("Xmem_run", log.DefaultLoggerContext)

var options struct {
	source_bucket      string // source bucket
	target_bucket      string //target bucket
	source_cluster_addr string //source connect string
	target_cluster_addr string //target connect string
	username           string //username
	password           string //password
	maxVbno            int    // maximum number of vbuckets
}

var done = make(chan bool, 16)
var rch = make(chan []interface{}, 10000)
var uprFeed *couchbase.UprFeed = nil
var xmem *parts.XmemNozzle = nil
var target_bk *couchbase.Bucket

func argParse() {
	flag.StringVar(&options.source_cluster_addr, "source_cluster_addr", "127.0.0.1:9000",
		"source cluster address")
	flag.StringVar(&options.target_cluster_addr, "target_cluster_addr", "127.0.0.1:9000",
		"target cluster address")
	flag.StringVar(&options.source_bucket, "source_bucket", "default",
		"bucket to replicate from")
	flag.IntVar(&options.maxVbno, "maxvb", 1024,
		"maximum number of vbuckets")
	flag.StringVar(&options.target_bucket, "target_bucket", "target",
		"bucket to replicate to")
	flag.StringVar(&options.username, "username", "",
		"username")
	flag.StringVar(&options.password, "password", "",
		"password")

	flag.Parse()
}

func usage() {
	fmt.Fprintf(os.Stderr, "Usage : %s [OPTIONS] \n", os.Args[0])
	flag.PrintDefaults()
}

func setup() (err error) {

	logger.Info("Start Testing Xmem...")
	logger.Infof("target_clusterAddr=%s, username=%s, password=%s\n", options.target_cluster_addr, options.username, options.password)
	logger.Info("Done with parsing the arguments")

	//flush the target bucket
	baseURL, err := couchbase.ParseURL("http://" + options.target_bucket + ":" + options.password + "@" + options.target_cluster_addr)

	if err == nil {
		err = utils.QueryRestAPI(baseURL,
			"/pools/default/buckets/target/controller/doFlush",
			options.username,
			options.password,
			"POST",
			nil, logger)
	}

	if err != nil {
		logger.Infof("Setup error=%v\n", err)
	} else {
		logger.Info("Setup is done")
	}

	return
}

func verify(data_count int) bool {
	output := &utils.CouchBucket{}
	baseURL, err := couchbase.ParseURL("http://" + options.target_cluster_addr)

	if err == nil {
		err = utils.QueryRestAPI(baseURL,
			"/pools/default/buckets/target",
			options.target_bucket,
			options.password,
			"GET",
			output, logger)
	}
	if err != nil {
		panic(err)
	}
	logger.Infof("name=%s itemCount=%d\n", output.Name, output.Stat.ItemCount)

	return output.Stat.ItemCount == data_count
}
func main() {
	//start http server for pprof
	go func() {
		logger.Info("Try to start pprof...")
		err := http.ListenAndServe("localhost:7000", nil)
		if err != nil {
			panic(err)
		} else {
			logger.Info("Http server for pprof is started")
		}
	}()
	argParse()

	test(500, 100000)
//	test(5, 50, parts.Batch_XMEM)

}

func test(batch_count int, data_count int) {
	logger.Info("------------START testing Xmem-------------------")
	logger.Infof("batch_count=%d, data_count=%d\n", batch_count, data_count)
//	err := setup()

//	if err != nil {
//		panic(err)
//	}
	startXmem(batch_count)
	logger.Info("XMEM is started")
	waitGrp := &sync.WaitGroup{}
	waitGrp.Add(1)
	go startUpr(options.source_cluster_addr, options.source_bucket, waitGrp, data_count)
	waitGrp.Wait()

	time.Sleep(100 * time.Second)
	bSuccess := verify(data_count)
	if bSuccess {
		logger.Info("----------TEST SUCCEED------------")
	} else {
		logger.Info("----------TEST FAILED-------------")
	}
}
func startUpr(cluster, bucketn string, waitGrp *sync.WaitGroup, data_count int) {
	logger.Info("Start Upr...")
	b, err := common.ConnectBucket(cluster, "default", bucketn)
	mf(err, "bucket")

	uprFeed, err = b.StartUprFeed("rawupr", uint32(0))
	mf(err, "- upr")

	flogs := failoverLogs(b)
	logger.Info("Got failover log successfully")

	// list of vbuckets
	vbnos := make([]uint16, 0, options.maxVbno)
	for i := 0; i < options.maxVbno; i++ {
		vbnos = append(vbnos, uint16(i))
	}

	startStream(uprFeed, flogs)
	logger.Info("Upr stream is started")

	count := 0
	for {
		e, ok := <-uprFeed.C
		if ok == false {
			logger.Infof("Closing for bucket %v\n", b.Name)
		}

		//transfer UprEvent to MCRequest
		switch e.Opcode {
		case mc.UPR_MUTATION, mc.UPR_DELETION, mc.UPR_EXPIRATION:
			mcReq := composeMCRequest(e)
			count++
			logger.Infof("Number of upr event received so far is %d\n", count)

			xmem.Receive(mcReq)
		}
		if count >= data_count {
			goto Done
		}

	}
Done:
	//close the upr stream
	logger.Info("Done.........")
	uprFeed.Close()
	xmem.Stop()
	waitGrp.Done()
}

func getVBucket(source_vbId uint16) uint16 {
	return uint16(1023)
}

func composeMCRequest(event *mcc.UprEvent) *mc.MCRequest {
	req := &mc.MCRequest{Cas: event.Cas,
		Opaque:  0,
		VBucket: event.VBucket,
		Key:     event.Key,
		Body:    event.Value,
		Extras:  make([]byte, 224)}

	//opCode
	req.Opcode = event.Opcode
//	switch event.Opcode {
//	case mcc.UprStreamRequest:
//		req.Opcode = mc.UPR_STREAMREQ
//	case mcc.UprMutation:
//		req.Opcode = mc.UPR_MUTATION
//	case mcc.UprDeletion:
//		req.Opcode = mc.UPR_DELETION
//	case mcc.UprExpiration:
//		req.Opcode = mc.UPR_EXPIRATION
//	case mcc.UprCloseStream:
//		req.Opcode = mc.UPR_CLOSESTREAM
//	case mcc.UprSnapshot:
//		req.Opcode = mc.UPR_SNAPSHOT
//	case mcc.UprFlush:
//		req.Opcode = mc.UPR_FLUSH
//	}

	//extra
	if event.Opcode == mc.UPR_MUTATION || event.Opcode == mc.UPR_DELETION ||
		event.Opcode == mc.UPR_EXPIRATION {
		binary.BigEndian.PutUint64(req.Extras, event.Seqno)
		binary.BigEndian.PutUint32(req.Extras, event.Flags)
		binary.BigEndian.PutUint32(req.Extras, event.Expiry)
	} else if event.Opcode == mc.UPR_SNAPSHOT {
		logger.Infof("event.Seqno=%v\n", event.Seqno)
		binary.BigEndian.PutUint64(req.Extras, event.Seqno)
		binary.BigEndian.PutUint64(req.Extras, event.SnapstartSeq)
		binary.BigEndian.PutUint64(req.Extras, event.SnapendSeq)
		binary.BigEndian.PutUint32(req.Extras, event.SnapshotType)
	}

	return req
}

func startStream(uprFeed *couchbase.UprFeed, flogs couchbase.FailoverLog) {
	start, end := uint64(0), uint64(0xFFFFFFFFFFFFFFFF)
	snapStart, snapEnd := uint64(0), uint64(0)
	for vbno, flog := range flogs {
		x := flog[len(flog)-1] // map[uint16][][2]uint64
		flags, vbuuid := uint32(0), x[0]
		err := uprFeed.UprRequestStream(
			vbno, uint32(vbno), flags, vbuuid, start, end, snapStart, snapEnd)
		mf(err, fmt.Sprintf("stream-req for %v failed", vbno))
	}
}

func failoverLogs(b *couchbase.Bucket) couchbase.FailoverLog {
	// list of vbuckets
	vbnos := make([]uint16, 0, options.maxVbno)
	for i := 0; i < options.maxVbno; i++ {
		vbnos = append(vbnos, uint16(i))
	}

	flogs, err := b.GetFailoverLogs(vbnos)
	mf(err, "- upr failoverlogs")
	return flogs
}

func mf(err error, msg string) {
	if err != nil {
		logger.Errorf("%v: %v", msg, err)
	}
}

func getConnectStr(clusterAddr string, poolName string, bucketName string, username string, password string) (string, error) {
	var c string
	if username != "" && password != "" {
		c = "http://" + username + ":" + password + "@" + clusterAddr
	} else {
		c = "http://" + clusterAddr
	}
	var err error
	target_bk, err = couchbase.GetBucket(c, poolName, bucketName)
	if err == nil && target_bk != nil {
		addrs := target_bk.NodeAddresses()

		if addrs != nil && len(addrs) > 0 {
			for _, add := range addrs {
				logger.Infof("node_address=%v\n", add)
			}
			return addrs[0], nil

		}
	} else {
		panic(fmt.Sprintf("failed to instantiate target bucket - %v", c))
	}
	return "", err
}

<<<<<<< HEAD
func startXmem(batch_count int) {
	target_connectStr, err := getConnectStr(options.target_clusterAddr, "default", options.target_bucket, options.username, options.password)
=======
func startXmem(batch_count int, xmem_mode parts.XMEM_MODE) {
	target_connectStr, err := getConnectStr(options.target_cluster_addr, "default", options.target_bucket, options.username, options.password)
>>>>>>> d6212603
	if err != nil || target_connectStr == "" {
		panic(err)
	}
	logger.Infof("target_connectStr=%s\n", target_connectStr)

	xmem = parts.NewXmemNozzle("xmem", target_connectStr, options.target_bucket, options.password, logger.LoggerContext())
	var configs map[string]interface{} = map[string]interface{}{parts.XMEM_SETTING_BATCHCOUNT: batch_count,
		parts.XMEM_SETTING_RESP_TIMEOUT:    time.Millisecond * 10,
		parts.XMEM_SETTING_NUMOFRETRY: 3}

	xmem.Start(configs)
}<|MERGE_RESOLUTION|>--- conflicted
+++ resolved
@@ -301,13 +301,8 @@
 	return "", err
 }
 
-<<<<<<< HEAD
 func startXmem(batch_count int) {
-	target_connectStr, err := getConnectStr(options.target_clusterAddr, "default", options.target_bucket, options.username, options.password)
-=======
-func startXmem(batch_count int, xmem_mode parts.XMEM_MODE) {
 	target_connectStr, err := getConnectStr(options.target_cluster_addr, "default", options.target_bucket, options.username, options.password)
->>>>>>> d6212603
 	if err != nil || target_connectStr == "" {
 		panic(err)
 	}
